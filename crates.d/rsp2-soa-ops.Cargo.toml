--- conflicted
+++ resolved
@@ -12,12 +12,10 @@
 [dependencies]
 !!frunk { optional = true }
 !!perm-vec
-<<<<<<< HEAD
+
 # FIXME: I'd like to make this one optional, but the unit tests require it.
 #        Try again after https://github.com/rust-lang/cargo/issues/5565
 !!rand
-=======
->>>>>>> f6377134
 
 [features]
 !!NIGHTLY-FEATURE-LINE
